--- conflicted
+++ resolved
@@ -50,15 +50,10 @@
       : ['deployment', 'model', 'variables']
     const rawDeployment = ['model', 'variables'].includes(first) ? second : first
 
-<<<<<<< HEAD
-    try{
-      if (rawDeployment !== 'all') {await validateDeploymentID(rawDeployment)}
-=======
     try {
       if (rawDeployment !== 'all') {
         await validateDeploymentID(rawDeployment)
       }
->>>>>>> 72da9ade
     } catch (error) {
       print.error(error.toString())
       process.exitCode = 1
