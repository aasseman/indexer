--- conflicted
+++ resolved
@@ -42,14 +42,10 @@
     const config = loadValidatedConfig()
 
     try {
-<<<<<<< HEAD
-      const [identifier, identifierType] = await processIdentifier(id, { all: true, global: true })
-=======
       const [identifier, identifierType] = await processIdentifier(id, {
         all: true,
         global: true,
       })
->>>>>>> 72da9ade
 
       const client = await createIndexerManagementClient({ url: config.api })
 
@@ -59,10 +55,6 @@
         /* eslint-disable @typescript-eslint/no-non-null-assertion */
         await deleteIndexingRules(
           client,
-<<<<<<< HEAD
-          // eslint-disable-next-line @typescript-eslint/no-non-null-assertion
-          await Promise.all(rules.map(async rule => (await processIdentifier(rule.identifier!, { all: true, global: true }))[0])),
-=======
           await Promise.all(
             rules.map(
               async rule =>
@@ -71,7 +63,6 @@
                 )[0],
             ),
           ),
->>>>>>> 72da9ade
         )
         /* eslint-enable @typescript-eslint/no-non-null-assertion */
         print.info(`Deleted all indexing rules`)
