{
  "name": "@graphprotocol/indexer-cli",
  "version": "0.19.0",
  "description": "Indexer CLI for The Graph Network",
  "main": "dist/index.js",
  "repository": "https://github.com/graphprotocol/cli",
  "author": "The Graph Foundation",
  "license": "MIT",
  "scripts": {
    "format": "prettier --write 'src/**/*.ts'",
    "lint": "eslint . --ext .ts,.tsx --fix",
    "compile": "tsc",
    "prepare": "yarn format && yarn lint && yarn compile",
    "disputes": "yarn prepare && ./dist/cli.js indexer disputes get",
    "clean": "rm -rf ./node_modules ./dist ./tsconfig.tsbuildinfo",
    "test": "jest --colors --verbose --detectOpenHandles",
    "test:debug": "LOG_LEVEL=debug jest --runInBand --detectOpenHandles --verbose --forceExit",
    "test:watch": "jest --watch --detectOpenHandles --verbose"
  },
  "dependencies": {
<<<<<<< HEAD
    "@graphprotocol/common-ts": "1.8.2",
=======
    "@graphprotocol/common-ts": "1.8.3",
>>>>>>> 72da9ade
    "@graphprotocol/indexer-common": "^0.19.0",
    "@iarna/toml": "2.2.5",
    "@thi.ng/iterators": "5.1.74",
    "@urql/core": "2.4.4",
    "chalk": "4.1.2",
    "env-paths": "2.2.1",
    "ethers": "5.6.2",
    "gluegun": "4.7.0",
    "graphql-tag": "2.12.6",
    "isomorphic-fetch": "3.0.0",
    "table": "6.7.5",
    "yaml": "1.10.2"
  },
  "devDependencies": {
<<<<<<< HEAD
    "@types/isomorphic-fetch": "0.0.35",
    "@typescript-eslint/eslint-plugin": "5.8.0",
    "@typescript-eslint/parser": "5.8.0",
    "eslint": "8.10.0",
    "typescript": "4.1.6"
=======
    "@types/isomorphic-fetch": "0.0.36",
    "@typescript-eslint/eslint-plugin": "5.19.0",
    "@typescript-eslint/parser": "5.19.0",
    "eslint": "8.13.0",
    "eslint-config-prettier": "8.5.0",
    "typescript": "4.6.3"
>>>>>>> 72da9ade
  },
  "resolutions": {
    "ethers": "5.6.2"
  },
  "gitHead": "972ab96774007b2aee15b1da169d2ff4be9f9d27"
}<|MERGE_RESOLUTION|>--- conflicted
+++ resolved
@@ -18,11 +18,7 @@
     "test:watch": "jest --watch --detectOpenHandles --verbose"
   },
   "dependencies": {
-<<<<<<< HEAD
-    "@graphprotocol/common-ts": "1.8.2",
-=======
     "@graphprotocol/common-ts": "1.8.3",
->>>>>>> 72da9ade
     "@graphprotocol/indexer-common": "^0.19.0",
     "@iarna/toml": "2.2.5",
     "@thi.ng/iterators": "5.1.74",
@@ -37,20 +33,12 @@
     "yaml": "1.10.2"
   },
   "devDependencies": {
-<<<<<<< HEAD
-    "@types/isomorphic-fetch": "0.0.35",
-    "@typescript-eslint/eslint-plugin": "5.8.0",
-    "@typescript-eslint/parser": "5.8.0",
-    "eslint": "8.10.0",
-    "typescript": "4.1.6"
-=======
     "@types/isomorphic-fetch": "0.0.36",
     "@typescript-eslint/eslint-plugin": "5.19.0",
     "@typescript-eslint/parser": "5.19.0",
     "eslint": "8.13.0",
     "eslint-config-prettier": "8.5.0",
     "typescript": "4.6.3"
->>>>>>> 72da9ade
   },
   "resolutions": {
     "ethers": "5.6.2"
